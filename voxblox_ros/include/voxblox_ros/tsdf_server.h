#ifndef VOXBLOX_ROS_TSDF_SERVER_H_
#define VOXBLOX_ROS_TSDF_SERVER_H_

#include <pcl/conversions.h>
#include <pcl/filters/filter.h>
#include <pcl/point_types.h>
#include <pcl_conversions/pcl_conversions.h>
#include <pcl_ros/point_cloud.h>
#include <ros/ros.h>
#include <sensor_msgs/PointCloud2.h>
#include <std_srvs/Empty.h>
#include <tf/transform_broadcaster.h>
#include <visualization_msgs/MarkerArray.h>
#include <memory>
#include <queue>
#include <string>

#include <voxblox/alignment/icp.h>
#include <voxblox/core/tsdf_map.h>
#include <voxblox/integrator/tsdf_integrator.h>
#include <voxblox/io/layer_io.h>
#include <voxblox/io/mesh_ply.h>
#include <voxblox/mesh/mesh_integrator.h>
#include <voxblox/utils/color_maps.h>
#include <voxblox_msgs/FilePath.h>
#include <voxblox_msgs/Mesh.h>

#include "voxblox_ros/mesh_vis.h"
#include "voxblox_ros/ptcloud_vis.h"
#include "voxblox_ros/transformer.h"

namespace voxblox {

constexpr float kDefaultMaxIntensity = 100.0;

class TsdfServer {
 public:
  EIGEN_MAKE_ALIGNED_OPERATOR_NEW

  TsdfServer(const ros::NodeHandle& nh, const ros::NodeHandle& nh_private);
  TsdfServer(const ros::NodeHandle& nh, const ros::NodeHandle& nh_private,
             const TsdfMap::Config& config,
             const TsdfIntegratorBase::Config& integrator_config);
  virtual ~TsdfServer() {}

  void getServerConfigFromRosParam(const ros::NodeHandle& nh_private);

  void insertPointcloud(const sensor_msgs::PointCloud2::Ptr& pointcloud);

  void insertFreespacePointcloud(
      const sensor_msgs::PointCloud2::Ptr& pointcloud);

  virtual void processPointCloudMessageAndInsert(
      const sensor_msgs::PointCloud2::Ptr& pointcloud_msg,
      const Transformation& T_G_C, const bool is_freespace_pointcloud);

  void integratePointcloud(const Transformation& T_G_C,
                           const Pointcloud& ptcloud_C, const Colors& colors,
                           const bool is_freespace_pointcloud = false);
  virtual void newPoseCallback(const Transformation& /*new_pose*/) {
    // Do nothing.
  }

  void publishAllUpdatedTsdfVoxels();
  void publishTsdfSurfacePoints();
  void publishTsdfOccupiedNodes();

  virtual void publishSlices();
  /// Incremental update.
  virtual void updateMesh();
  /// Batch update.
  virtual bool generateMesh();
  // Publishes all available pointclouds.
  virtual void publishPointclouds();
  // Publishes the complete map
  virtual void publishMap(const bool reset_remote_map = false);
  virtual bool saveMap(const std::string& file_path);
  virtual bool loadMap(const std::string& file_path);

  bool clearMapCallback(std_srvs::Empty::Request& request,           // NOLINT
                        std_srvs::Empty::Response& response);        // NOLINT
  bool saveMapCallback(voxblox_msgs::FilePath::Request& request,     // NOLINT
                       voxblox_msgs::FilePath::Response& response);  // NOLINT
  bool loadMapCallback(voxblox_msgs::FilePath::Request& request,     // NOLINT
                       voxblox_msgs::FilePath::Response& response);  // NOLINT
  bool generateMeshCallback(std_srvs::Empty::Request& request,       // NOLINT
                            std_srvs::Empty::Response& response);    // NOLINT
  bool publishPointcloudsCallback(
      std_srvs::Empty::Request& request,                             // NOLINT
      std_srvs::Empty::Response& response);                          // NOLINT
  bool publishTsdfMapCallback(std_srvs::Empty::Request& request,     // NOLINT
                              std_srvs::Empty::Response& response);  // NOLINT

  void updateMeshEvent(const ros::TimerEvent& event);

  std::shared_ptr<TsdfMap> getTsdfMapPtr() { return tsdf_map_; }

  /// Accessors for setting and getting parameters.
  double getSliceLevel() const { return slice_level_; }
  void setSliceLevel(double slice_level) { slice_level_ = slice_level; }

  bool setPublishSlices() const { return publish_slices_; }
  void setPublishSlices(const bool publish_slices) {
    publish_slices_ = publish_slices;
  }

  void setWorldFrame(const std::string& world_frame) {
    world_frame_ = world_frame;
  }
  std::string getWorldFrame() const { return world_frame_; }

  /// CLEARS THE ENTIRE MAP!
  virtual void clear();

  /// Overwrites the layer with what's coming from the topic!
  void tsdfMapCallback(const voxblox_msgs::Layer& layer_msg);

 protected:
<<<<<<< HEAD
  // Gets the next pointcloud that has an available transform to process from
  // the queue.
=======
  /**
   * Gets the next pointcloud that has an available transform to process from
   * the queue.
   */
>>>>>>> e53a3909
  bool getNextPointcloudFromQueue(
      std::queue<sensor_msgs::PointCloud2::Ptr>* queue,
      sensor_msgs::PointCloud2::Ptr* pointcloud_msg, Transformation* T_G_C);

  ros::NodeHandle nh_;
  ros::NodeHandle nh_private_;

  bool verbose_;

  /**
   * Global/map coordinate frame. Will always look up TF transforms to this
   * frame.
   */
  std::string world_frame_;
<<<<<<< HEAD
  // Name of the ICP corrected frame. Publishes TF and transform topic to this
  // if ICP on.
  std::string icp_corrected_frame_;
  // Name of the pose in the ICP correct Frame.
  std::string pose_corrected_frame_;

  // Delete blocks that are far from the system to help manage memory
=======
  /**
   * Name of the ICP corrected frame. Publishes TF and transform topic to this
   * if ICP on.
   */
  std::string icp_corrected_frame_;
  /// Name of the pose in the ICP correct Frame.
  std::string pose_corrected_frame_;

  /// Delete blocks that are far from the system to help manage memory
>>>>>>> e53a3909
  double max_block_distance_from_body_;

  /// Pointcloud visualization settings.
  double slice_level_;

  /// If the system should subscribe to a pointcloud giving points in freespace
  bool use_freespace_pointcloud_;

  /**
   * Mesh output settings. Mesh is only written to file if mesh_filename_ is
   * not empty.
   */
  std::string mesh_filename_;
  /// How to color the mesh.
  ColorMode color_mode_;

<<<<<<< HEAD
  // Colormap to use for intensity pointclouds.
  std::unique_ptr<ColorMap> color_map_;

  // Will throttle to this message rate.
=======
  /// Colormap to use for intensity pointclouds.
  std::unique_ptr<ColorMap> color_map_;

  /// Will throttle to this message rate.
>>>>>>> e53a3909
  ros::Duration min_time_between_msgs_;

  /// What output information to publish
  bool publish_tsdf_info_;
  bool publish_slices_;
  bool publish_pointclouds_;
  bool publish_tsdf_map_;

<<<<<<< HEAD
  // Whether to save the latest mesh message sent (for inheriting classes).
  bool cache_mesh_;

  // Whether to enable ICP corrections. Every pointcloud coming in will attempt
  // to be matched up to the existing structure using ICP. Requires the initial
  // guess from odometry to already be very good.
  bool enable_icp_;
  // If using ICP corrections, whether to store accumulate the corrected
  // transform. If this is set to false, the transform will reset every
  // iteration.
  bool accumulate_icp_corrections_;

  // Data subscribers.
=======
  /// Whether to save the latest mesh message sent (for inheriting classes).
  bool cache_mesh_;

  /**
   *Whether to enable ICP corrections. Every pointcloud coming in will attempt
   * to be matched up to the existing structure using ICP. Requires the initial
   * guess from odometry to already be very good.
   */
  bool enable_icp_;
  /**
   * If using ICP corrections, whether to store accumulate the corrected
   * transform. If this is set to false, the transform will reset every
   * iteration.
   */
  bool accumulate_icp_corrections_;

  /// Data subscribers.
>>>>>>> e53a3909
  ros::Subscriber pointcloud_sub_;
  ros::Subscriber freespace_pointcloud_sub_;

  /// Subscriber settings.
  int pointcloud_queue_size_;

  // Publish markers for visualization.
  ros::Publisher mesh_pub_;
  ros::Publisher tsdf_pointcloud_pub_;
  ros::Publisher surface_pointcloud_pub_;
  ros::Publisher tsdf_slice_pub_;
  ros::Publisher occupancy_marker_pub_;
  ros::Publisher icp_transform_pub_;

  /// Publish the complete map for other nodes to consume.
  ros::Publisher tsdf_map_pub_;

  /// Subscriber to subscribe to another node generating the map.
  ros::Subscriber tsdf_map_sub_;

  // Services.
  ros::ServiceServer generate_mesh_srv_;
  ros::ServiceServer clear_map_srv_;
  ros::ServiceServer save_map_srv_;
  ros::ServiceServer load_map_srv_;
  ros::ServiceServer publish_pointclouds_srv_;
  ros::ServiceServer publish_tsdf_map_srv_;

<<<<<<< HEAD
  // Tools for broadcasting TFs.
=======
  /// Tools for broadcasting TFs.
>>>>>>> e53a3909
  tf::TransformBroadcaster tf_broadcaster_;

  // Timers.
  ros::Timer update_mesh_timer_;

  // Maps and integrators.
  std::shared_ptr<TsdfMap> tsdf_map_;
  std::unique_ptr<TsdfIntegratorBase> tsdf_integrator_;

<<<<<<< HEAD
  // ICP matcher
=======
  /// ICP matcher
>>>>>>> e53a3909
  std::shared_ptr<ICP> icp_;

  // Mesh accessories.
  std::shared_ptr<MeshLayer> mesh_layer_;
  std::unique_ptr<MeshIntegrator<TsdfVoxel>> mesh_integrator_;
<<<<<<< HEAD
  // Optionally cached mesh message.
=======
  /// Optionally cached mesh message.
>>>>>>> e53a3909
  voxblox_msgs::Mesh cached_mesh_msg_;

  /**
   * Transformer object to keep track of either TF transforms or messages from
   * a transform topic.
   */
  Transformer transformer_;
<<<<<<< HEAD
  // Queue of incoming pointclouds, in case the transforms can't be immediately
  // resolved.
=======
  /**
   * Queue of incoming pointclouds, in case the transforms can't be immediately
   * resolved.
   */
>>>>>>> e53a3909
  std::queue<sensor_msgs::PointCloud2::Ptr> pointcloud_queue_;
  std::queue<sensor_msgs::PointCloud2::Ptr> freespace_pointcloud_queue_;

  // Last message times for throttling input.
  ros::Time last_msg_time_ptcloud_;
  ros::Time last_msg_time_freespace_ptcloud_;

<<<<<<< HEAD
  // Current transform corrections from ICP.
=======
  /// Current transform corrections from ICP.
>>>>>>> e53a3909
  Transformation icp_corrected_transform_;
};

}  // namespace voxblox

#endif  // VOXBLOX_ROS_TSDF_SERVER_H_<|MERGE_RESOLUTION|>--- conflicted
+++ resolved
@@ -116,15 +116,10 @@
   void tsdfMapCallback(const voxblox_msgs::Layer& layer_msg);
 
  protected:
-<<<<<<< HEAD
-  // Gets the next pointcloud that has an available transform to process from
-  // the queue.
-=======
   /**
    * Gets the next pointcloud that has an available transform to process from
    * the queue.
    */
->>>>>>> e53a3909
   bool getNextPointcloudFromQueue(
       std::queue<sensor_msgs::PointCloud2::Ptr>* queue,
       sensor_msgs::PointCloud2::Ptr* pointcloud_msg, Transformation* T_G_C);
@@ -139,15 +134,6 @@
    * frame.
    */
   std::string world_frame_;
-<<<<<<< HEAD
-  // Name of the ICP corrected frame. Publishes TF and transform topic to this
-  // if ICP on.
-  std::string icp_corrected_frame_;
-  // Name of the pose in the ICP correct Frame.
-  std::string pose_corrected_frame_;
-
-  // Delete blocks that are far from the system to help manage memory
-=======
   /**
    * Name of the ICP corrected frame. Publishes TF and transform topic to this
    * if ICP on.
@@ -157,7 +143,6 @@
   std::string pose_corrected_frame_;
 
   /// Delete blocks that are far from the system to help manage memory
->>>>>>> e53a3909
   double max_block_distance_from_body_;
 
   /// Pointcloud visualization settings.
@@ -174,17 +159,10 @@
   /// How to color the mesh.
   ColorMode color_mode_;
 
-<<<<<<< HEAD
-  // Colormap to use for intensity pointclouds.
-  std::unique_ptr<ColorMap> color_map_;
-
-  // Will throttle to this message rate.
-=======
   /// Colormap to use for intensity pointclouds.
   std::unique_ptr<ColorMap> color_map_;
 
   /// Will throttle to this message rate.
->>>>>>> e53a3909
   ros::Duration min_time_between_msgs_;
 
   /// What output information to publish
@@ -193,21 +171,6 @@
   bool publish_pointclouds_;
   bool publish_tsdf_map_;
 
-<<<<<<< HEAD
-  // Whether to save the latest mesh message sent (for inheriting classes).
-  bool cache_mesh_;
-
-  // Whether to enable ICP corrections. Every pointcloud coming in will attempt
-  // to be matched up to the existing structure using ICP. Requires the initial
-  // guess from odometry to already be very good.
-  bool enable_icp_;
-  // If using ICP corrections, whether to store accumulate the corrected
-  // transform. If this is set to false, the transform will reset every
-  // iteration.
-  bool accumulate_icp_corrections_;
-
-  // Data subscribers.
-=======
   /// Whether to save the latest mesh message sent (for inheriting classes).
   bool cache_mesh_;
 
@@ -225,7 +188,6 @@
   bool accumulate_icp_corrections_;
 
   /// Data subscribers.
->>>>>>> e53a3909
   ros::Subscriber pointcloud_sub_;
   ros::Subscriber freespace_pointcloud_sub_;
 
@@ -254,11 +216,7 @@
   ros::ServiceServer publish_pointclouds_srv_;
   ros::ServiceServer publish_tsdf_map_srv_;
 
-<<<<<<< HEAD
-  // Tools for broadcasting TFs.
-=======
   /// Tools for broadcasting TFs.
->>>>>>> e53a3909
   tf::TransformBroadcaster tf_broadcaster_;
 
   // Timers.
@@ -268,21 +226,13 @@
   std::shared_ptr<TsdfMap> tsdf_map_;
   std::unique_ptr<TsdfIntegratorBase> tsdf_integrator_;
 
-<<<<<<< HEAD
-  // ICP matcher
-=======
   /// ICP matcher
->>>>>>> e53a3909
   std::shared_ptr<ICP> icp_;
 
   // Mesh accessories.
   std::shared_ptr<MeshLayer> mesh_layer_;
   std::unique_ptr<MeshIntegrator<TsdfVoxel>> mesh_integrator_;
-<<<<<<< HEAD
-  // Optionally cached mesh message.
-=======
   /// Optionally cached mesh message.
->>>>>>> e53a3909
   voxblox_msgs::Mesh cached_mesh_msg_;
 
   /**
@@ -290,15 +240,10 @@
    * a transform topic.
    */
   Transformer transformer_;
-<<<<<<< HEAD
-  // Queue of incoming pointclouds, in case the transforms can't be immediately
-  // resolved.
-=======
   /**
    * Queue of incoming pointclouds, in case the transforms can't be immediately
    * resolved.
    */
->>>>>>> e53a3909
   std::queue<sensor_msgs::PointCloud2::Ptr> pointcloud_queue_;
   std::queue<sensor_msgs::PointCloud2::Ptr> freespace_pointcloud_queue_;
 
@@ -306,11 +251,7 @@
   ros::Time last_msg_time_ptcloud_;
   ros::Time last_msg_time_freespace_ptcloud_;
 
-<<<<<<< HEAD
-  // Current transform corrections from ICP.
-=======
   /// Current transform corrections from ICP.
->>>>>>> e53a3909
   Transformation icp_corrected_transform_;
 };
 
