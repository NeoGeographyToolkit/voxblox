#ifndef VOXBLOX_INTEGRATOR_TSDF_INTEGRATOR_H_
#define VOXBLOX_INTEGRATOR_TSDF_INTEGRATOR_H_

#include <algorithm>
#include <atomic>
#include <cmath>
#include <deque>
#include <limits>
#include <mutex>
#include <queue>
#include <thread>
#include <utility>
#include <vector>

#include <glog/logging.h>
#include <Eigen/Core>

#include "voxblox/core/layer.h"
#include "voxblox/core/voxel.h"
#include "voxblox/integrator/integrator_utils.h"
#include "voxblox/utils/approx_hash_array.h"
#include "voxblox/utils/timing.h"

#include "voxblox/core/block_hash.h"

namespace voxblox {

// Note most functions state if they are thread safe. Unless explicitly stated
// otherwise, this thread safety is based on the assumption that any pointers
// passed to the functions point to objects that are guaranteed to not be
// accessed by other threads.
class TsdfIntegratorBase {
 public:
  EIGEN_MAKE_ALIGNED_OPERATOR_NEW

  struct Config {
    EIGEN_MAKE_ALIGNED_OPERATOR_NEW

    float default_truncation_distance = 0.1;
    float max_weight = 10000.0;
    bool voxel_carving_enabled = true;
    FloatingPoint min_ray_length_m = 0.1;
    FloatingPoint max_ray_length_m = 5.0;
    bool use_const_weight = false;
    bool allow_clear = true;
    bool use_weight_dropoff = true;
    bool use_sparsity_compensation_factor = false;
    float sparsity_compensation_factor = 1.0f;
    size_t integrator_threads = std::thread::hardware_concurrency();

    // merge integrator specific
    bool enable_anti_grazing = false;

    // fast integrator specific
    float start_voxel_subsampling_factor = 2.0f;
    int max_consecutive_ray_collisions = 2;
    int clear_checks_every_n_frames = 1;
    float max_integration_time_s = std::numeric_limits<float>::max();
  };

  TsdfIntegratorBase(const Config& config, Layer<TsdfVoxel>* layer);

  // NOT thread safe.
  virtual void integratePointCloud(const Transformation& T_G_C,
                                   const Pointcloud& points_C,
                                   const Colors& colors,
                                   const bool freespace_points = false) = 0;

  // Returns a CONST ref of the config.
  const Config& getConfig() const { return config_; }

 protected:
  // Thread safe.
  inline bool isPointValid(const Point& point_C, const bool freespace_point,
                           bool* is_clearing) const;

  // Will return a pointer to a voxel located at global_voxel_idx in the tsdf
  // layer. Thread safe.
  // Takes in the last_block_idx and last_block to prevent unneeded map lookups.
  // If this voxel belongs to a block that has not been allocated, a block in
  // temp_block_map_ is created/accessed and a voxel from this map is returned
  // instead. Unlike the layer, accessing temp_block_map_ is controlled via a
  // mutex allowing it to grow during integration.
  // These temporary blocks can be merged into the layer later by calling
  // updateLayerWithStoredBlocks()
  inline TsdfVoxel* allocateStorageAndGetVoxelPtr(
      const VoxelIndex& global_voxel_idx, Block<TsdfVoxel>::Ptr* last_block,
      BlockIndex* last_block_idx);

  // NOT thread safe
  inline void updateLayerWithStoredBlocks();

  // Updates tsdf_voxel. Thread safe.
  inline void updateTsdfVoxel(const Point& origin, const Point& point_G,
                              const VoxelIndex& global_voxel_index,
                              const Color& color, const float weight,
                              TsdfVoxel* tsdf_voxel);

  // Thread safe.
  inline float computeDistance(const Point& origin, const Point& point_G,
                               const Point& voxel_center) const;

  // Thread safe.
  inline float getVoxelWeight(const Point& point_C) const;

  Config config_;

  Layer<TsdfVoxel>* layer_;

  // Cached map config.
  FloatingPoint voxel_size_;
  size_t voxels_per_side_;
  FloatingPoint block_size_;

  // Derived types.
  FloatingPoint voxel_size_inv_;
  FloatingPoint voxels_per_side_inv_;
  FloatingPoint block_size_inv_;

  // Temporary block storage, used to hold blocks that need to be created while
  // integrating a new pointcloud
  std::mutex temp_block_mutex_;
  Layer<TsdfVoxel>::BlockHashMap temp_block_map_;

  // We need to prevent simultaneous access to the voxels in the map. We could
  // put a single mutex on the map or on the blocks, but as voxel updating is
  // the most expensive operation in integration and most voxels are close
  // together, both strategies would bottleneck the system. We could make a
  // mutex per voxel, but this is too ram heavy as one mutex = 40 bytes.
  // Because of this we create an array that is indexed by the first n bits of
  // the voxels hash. Assuming a uniform hash distribution, this means the
  // chance of two threads needing the same lock for unrelated voxels is
  // (num_threads / (2^n)). For 8 threads and 12 bits this gives 0.2%.
  ApproxHashArray<12, std::mutex> mutexes_;
};

class SimpleTsdfIntegrator : public TsdfIntegratorBase {
 public:
  EIGEN_MAKE_ALIGNED_OPERATOR_NEW

  SimpleTsdfIntegrator(const Config& config, Layer<TsdfVoxel>* layer)
      : TsdfIntegratorBase(config, layer) {}

  void integratePointCloud(const Transformation& T_G_C,
                           const Pointcloud& points_C, const Colors& colors,
                           const bool freespace_points = false);

  void integrateFunction(const Transformation& T_G_C,
                         const Pointcloud& points_C, const Colors& colors,
                         const bool freespace_points,
                         ThreadSafeIndex* index_getter);
};

class MergedTsdfIntegrator : public TsdfIntegratorBase {
 public:
  EIGEN_MAKE_ALIGNED_OPERATOR_NEW

  MergedTsdfIntegrator(const Config& config, Layer<TsdfVoxel>* layer)
      : TsdfIntegratorBase(config, layer) {}

  void integratePointCloud(const Transformation& T_G_C,
                           const Pointcloud& points_C, const Colors& colors,
                           const bool freespace_points = false);

 private:
  inline void bundleRays(
      const Transformation& T_G_C, const Pointcloud& points_C,
      const Colors& colors, const bool freespace_points,
      ThreadSafeIndex* index_getter,
      AnyIndexHashMapType<AlignedVector<size_t>>::type* voxel_map,
      AnyIndexHashMapType<AlignedVector<size_t>>::type* clear_map);

  void integrateVoxel(
      const Transformation& T_G_C, const Pointcloud& points_C,
      const Colors& colors, bool enable_anti_grazing, bool clearing_ray,
      const std::pair<AnyIndex, AlignedVector<size_t>>& kv,
      const AnyIndexHashMapType<AlignedVector<size_t>>::type& voxel_map);

  void integrateVoxels(
      const Transformation& T_G_C, const Pointcloud& points_C,
      const Colors& colors, bool enable_anti_grazing, bool clearing_ray,
      const AnyIndexHashMapType<AlignedVector<size_t>>::type& voxel_map,
      const AnyIndexHashMapType<AlignedVector<size_t>>::type& clear_map,
      size_t thread_idx);

  void integrateRays(
      const Transformation& T_G_C, const Pointcloud& points_C,
      const Colors& colors, bool enable_anti_grazing, bool clearing_ray,
      const AnyIndexHashMapType<AlignedVector<size_t>>::type& voxel_map,
      const AnyIndexHashMapType<AlignedVector<size_t>>::type& clear_map);
};

<<<<<<< HEAD
  void fillSphereAroundPoint(const Point& center, FloatingPoint radius,
                             FloatingPoint weight) const {
    // search a cube with side length 2*radius
    for (FloatingPoint x = -radius; x <= radius; x += voxel_size_) {
      for (FloatingPoint y = -radius; y <= radius; y += voxel_size_) {
        for (FloatingPoint z = -radius; z <= radius; z += voxel_size_) {
          Point point(x, y, z);

          // check if point is inside the spheres radius
          FloatingPoint radius_squared_norm = radius * radius;
          if (point.squaredNorm() <= radius_squared_norm) {
            // convert to global coordinate
            point += center;

            Block<TsdfVoxel>::Ptr block_ptr =
                            layer_->allocateBlockPtrByCoordinates(point);
            VoxelIndex voxel_index =
                            block_ptr->computeVoxelIndexFromCoordinates(point);
            TsdfVoxel& voxel = block_ptr->getVoxelByVoxelIndex(voxel_index);
            Point voxel_center =
                            block_ptr->computeCoordinatesFromVoxelIndex(voxel_index);

            Point voxel_center_vec = voxel_center - point;

            // how far is voxel from center of filled sphere
            FloatingPoint new_distance = sqrt(voxel_center_vec.squaredNorm());

            if ((voxel.distance == 0) ||
                (new_distance < voxel.distance)) {
              voxel.distance = new_distance;
              voxel.weight = weight;
              block_ptr->updated() = true;
              block_ptr->has_data() = true;
            }
          }
        }
      }
    }
  }

  // TODO(mereweth@jpl.nasa.gov) - make a version of this that only allocates or
  // increases the free radius
  void clearSphereAroundPoint(const Point& center, FloatingPoint radius,
                              FloatingPoint weight) const {
    // search a cube with side length 2*radius
    for (FloatingPoint x = -radius; x <= radius; x += voxel_size_) {
      for (FloatingPoint y = -radius; y <= radius; y += voxel_size_) {
        for (FloatingPoint z = -radius; z <= radius; z += voxel_size_) {
          Point point(x, y, z);

          // check if point is inside the spheres radius
          FloatingPoint radius_squared_norm = radius * radius;
          if (point.squaredNorm() <= radius_squared_norm) {
            // convert to global coordinate
            point += center;

            Block<TsdfVoxel>::Ptr block_ptr =
                            layer_->allocateBlockPtrByCoordinates(point);
            VoxelIndex voxel_index =
                            block_ptr->computeVoxelIndexFromCoordinates(point);
            TsdfVoxel& voxel = block_ptr->getVoxelByVoxelIndex(voxel_index);
            Point voxel_center =
                            block_ptr->computeCoordinatesFromVoxelIndex(voxel_index);

            Point voxel_center_vec = voxel_center - point;
            /* TODO(mereweth@jpl.nasa.gov) - depending on the minimum distance for
             * TSDF voxels to be considered fixed, this may effectively fix voxels
             * near the edge of the free spheres. How to handle this?
             */

            // how far is voxel from edge of free sphere
            FloatingPoint new_distance = sqrt(radius_squared_norm) -
                                         sqrt(voxel_center_vec.squaredNorm());

            if (new_distance > voxel.distance) {
              voxel.distance = new_distance;
              voxel.weight = weight;
              block_ptr->updated() = true;
              block_ptr->has_data() = true;
            }
          }
        }
      }
    }
  }

 protected:
  Config config_;
=======
class FastTsdfIntegrator : public TsdfIntegratorBase {
 public:
  EIGEN_MAKE_ALIGNED_OPERATOR_NEW
>>>>>>> e78b7f70

  FastTsdfIntegrator(const Config& config, Layer<TsdfVoxel>* layer)
      : TsdfIntegratorBase(config, layer) {}

  void integrateFunction(const Transformation& T_G_C,
                         const Pointcloud& points_C, const Colors& colors,
                         const bool freespace_points,
                         ThreadSafeIndex* index_getter);

  void integratePointCloud(const Transformation& T_G_C,
                           const Pointcloud& points_C, const Colors& colors,
                           const bool freespace_points = false);

 private:
  // Two approximate sets are used below. The limitations of these sets are
  // outlined in approx_hash_array.h, but in brief they are thread safe and very
  // fast, but have a small chance of returning false positives and false
  // negatives. As rejecting a ray or integrating an uninformative ray are not
  // very harmful operations this trade-off works well in this integrator.

  // uses 2^20 bytes (8 megabytes) of ram per tester
  // A testers false negative rate is inversely proportional to its size
  static constexpr size_t masked_bits_ = 20;
  // only needs to zero the above 8mb of memory once every 10,000 scans
  // (uses an additional 80,000 bytes)
  static constexpr size_t full_reset_threshold = 10000;

  // Voxel start locations are added to this set before ray casting. The ray
  // casting only occurs if no ray has been cast from this location for this
  // scan.
  ApproxHashSet<masked_bits_, full_reset_threshold> start_voxel_approx_set_;
  // This set records which voxels a scans rays have passed through. If a ray
  // moves through max_consecutive_ray_collisions voxels in a row that have
  // already been seen this scan, it is deemed to be adding no new information
  // and the casting stops.
  ApproxHashSet<masked_bits_, full_reset_threshold> voxel_observed_approx_set_;

  // Used in terminating the integration early if it exceeds a time limit.
  std::chrono::time_point<std::chrono::steady_clock> integration_start_time_;
};

}  // namespace voxblox

#endif  // VOXBLOX_INTEGRATOR_TSDF_INTEGRATOR_H_<|MERGE_RESOLUTION|>--- conflicted
+++ resolved
@@ -190,100 +190,9 @@
       const AnyIndexHashMapType<AlignedVector<size_t>>::type& clear_map);
 };
 
-<<<<<<< HEAD
-  void fillSphereAroundPoint(const Point& center, FloatingPoint radius,
-                             FloatingPoint weight) const {
-    // search a cube with side length 2*radius
-    for (FloatingPoint x = -radius; x <= radius; x += voxel_size_) {
-      for (FloatingPoint y = -radius; y <= radius; y += voxel_size_) {
-        for (FloatingPoint z = -radius; z <= radius; z += voxel_size_) {
-          Point point(x, y, z);
-
-          // check if point is inside the spheres radius
-          FloatingPoint radius_squared_norm = radius * radius;
-          if (point.squaredNorm() <= radius_squared_norm) {
-            // convert to global coordinate
-            point += center;
-
-            Block<TsdfVoxel>::Ptr block_ptr =
-                            layer_->allocateBlockPtrByCoordinates(point);
-            VoxelIndex voxel_index =
-                            block_ptr->computeVoxelIndexFromCoordinates(point);
-            TsdfVoxel& voxel = block_ptr->getVoxelByVoxelIndex(voxel_index);
-            Point voxel_center =
-                            block_ptr->computeCoordinatesFromVoxelIndex(voxel_index);
-
-            Point voxel_center_vec = voxel_center - point;
-
-            // how far is voxel from center of filled sphere
-            FloatingPoint new_distance = sqrt(voxel_center_vec.squaredNorm());
-
-            if ((voxel.distance == 0) ||
-                (new_distance < voxel.distance)) {
-              voxel.distance = new_distance;
-              voxel.weight = weight;
-              block_ptr->updated() = true;
-              block_ptr->has_data() = true;
-            }
-          }
-        }
-      }
-    }
-  }
-
-  // TODO(mereweth@jpl.nasa.gov) - make a version of this that only allocates or
-  // increases the free radius
-  void clearSphereAroundPoint(const Point& center, FloatingPoint radius,
-                              FloatingPoint weight) const {
-    // search a cube with side length 2*radius
-    for (FloatingPoint x = -radius; x <= radius; x += voxel_size_) {
-      for (FloatingPoint y = -radius; y <= radius; y += voxel_size_) {
-        for (FloatingPoint z = -radius; z <= radius; z += voxel_size_) {
-          Point point(x, y, z);
-
-          // check if point is inside the spheres radius
-          FloatingPoint radius_squared_norm = radius * radius;
-          if (point.squaredNorm() <= radius_squared_norm) {
-            // convert to global coordinate
-            point += center;
-
-            Block<TsdfVoxel>::Ptr block_ptr =
-                            layer_->allocateBlockPtrByCoordinates(point);
-            VoxelIndex voxel_index =
-                            block_ptr->computeVoxelIndexFromCoordinates(point);
-            TsdfVoxel& voxel = block_ptr->getVoxelByVoxelIndex(voxel_index);
-            Point voxel_center =
-                            block_ptr->computeCoordinatesFromVoxelIndex(voxel_index);
-
-            Point voxel_center_vec = voxel_center - point;
-            /* TODO(mereweth@jpl.nasa.gov) - depending on the minimum distance for
-             * TSDF voxels to be considered fixed, this may effectively fix voxels
-             * near the edge of the free spheres. How to handle this?
-             */
-
-            // how far is voxel from edge of free sphere
-            FloatingPoint new_distance = sqrt(radius_squared_norm) -
-                                         sqrt(voxel_center_vec.squaredNorm());
-
-            if (new_distance > voxel.distance) {
-              voxel.distance = new_distance;
-              voxel.weight = weight;
-              block_ptr->updated() = true;
-              block_ptr->has_data() = true;
-            }
-          }
-        }
-      }
-    }
-  }
-
- protected:
-  Config config_;
-=======
 class FastTsdfIntegrator : public TsdfIntegratorBase {
  public:
   EIGEN_MAKE_ALIGNED_OPERATOR_NEW
->>>>>>> e78b7f70
 
   FastTsdfIntegrator(const Config& config, Layer<TsdfVoxel>* layer)
       : TsdfIntegratorBase(config, layer) {}
