--- conflicted
+++ resolved
@@ -59,10 +59,7 @@
 typedef IndexVector BlockIndexList;
 typedef IndexVector VoxelIndexList;
 typedef AlignedVector<LongIndex> LongIndexVector;
-<<<<<<< HEAD
-=======
 typedef LongIndexVector GlobalIndexVector;
->>>>>>> e53a3909
 
 struct Color;
 
@@ -147,19 +144,12 @@
 
 // Grid <-> point conversion functions.
 
-<<<<<<< HEAD
-// NOTE: Due the limited accuracy of the FloatingPoint type, this
-// function doesn't always compute the correct grid index for coordinates
-// near the grid cell boundaries. Use the safer `getGridIndexFromOriginPoint` if
-// the origin point is available.
-=======
 /**
  * NOTE: Due the limited accuracy of the FloatingPoint type, this
  * function doesn't always compute the correct grid index for coordinates
  * near the grid cell boundaries. Use the safer `getGridIndexFromOriginPoint` if
  * the origin point is available.
  */
->>>>>>> e53a3909
 template <typename IndexType>
 inline IndexType getGridIndexFromPoint(const Point& point,
                                        const FloatingPoint grid_size_inv) {
@@ -168,17 +158,11 @@
                    std::floor(point.z() * grid_size_inv + kEpsilon));
 }
 
-<<<<<<< HEAD
-// NOTE: Due the limited accuracy of the FloatingPoint type, this
-// function doesn't always compute the correct grid index for coordinates
-// near the grid cell boundaries.
-=======
 /**
  * NOTE: Due the limited accuracy of the FloatingPoint type, this
  * function doesn't always compute the correct grid index for coordinates
  * near the grid cell boundaries.
  */
->>>>>>> e53a3909
 template <typename IndexType>
 inline IndexType getGridIndexFromPoint(const Point& scaled_point) {
   return IndexType(std::floor(scaled_point.x() + kEpsilon),
@@ -186,19 +170,12 @@
                    std::floor(scaled_point.z() + kEpsilon));
 }
 
-<<<<<<< HEAD
-// NOTE: This function is safer than `getGridIndexFromPoint`, because it assumes
-// we pass in not an arbitrary point in the grid cell, but the ORIGIN. This way
-// we can avoid the floating point precision issue that arrises for calls to
-// `getGridIndexFromPoint`for arbitrary points near the border of the grid cell.
-=======
 /**
  * NOTE: This function is safer than `getGridIndexFromPoint`, because it assumes
  * we pass in not an arbitrary point in the grid cell, but the ORIGIN. This way
  * we can avoid the floating point precision issue that arrises for calls to
  * `getGridIndexFromPoint`for arbitrary points near the border of the grid cell.
  */
->>>>>>> e53a3909
 template <typename IndexType>
 inline IndexType getGridIndexFromOriginPoint(
     const Point& point, const FloatingPoint grid_size_inv) {
@@ -223,17 +200,11 @@
                static_cast<FloatingPoint>(idx.z()) * grid_size);
 }
 
-<<<<<<< HEAD
-// Conversions between Block + Voxel index and GlobalVoxelIndex.
-// Note that this takes int VOXELS_PER_SIDE, and the individual block conversion
-// takes voxels per side inverse.
-=======
 /**
  * Converts between Block + Voxel index and GlobalVoxelIndex.
  * Note that this takes int VOXELS_PER_SIDE, and
  * getBlockIndexFromGlobalVoxelIndex takes voxels per side inverse.
  */
->>>>>>> e53a3909
 inline GlobalIndex getGlobalVoxelIndexFromBlockAndVoxelIndex(
     const BlockIndex& block_index, const VoxelIndex& voxel_index,
     int voxels_per_side) {
@@ -254,14 +225,11 @@
 
 inline bool isPowerOfTwo(int x) { return (x & (x - 1)) == 0; }
 
-<<<<<<< HEAD
-=======
 /**
  * Converts from a global voxel index to the index inside a block.
  * NOTE: assumes that voxels_per_side is a power of 2 and uses a bitwise and as
  * a computationally cheap substitute for the modulus operator
  */
->>>>>>> e53a3909
 inline VoxelIndex getLocalFromGlobalVoxelIndex(
     const GlobalIndex& global_voxel_idx, const int voxels_per_side) {
   // add a big number to the index to make it positive
