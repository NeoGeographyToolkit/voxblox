--- conflicted
+++ resolved
@@ -149,7 +149,6 @@
   return true;
 }
 
-<<<<<<< HEAD
 // NOTE(mereweth@jpl.nasa.gov) - for convenience with Python bindings
 template <typename VoxelType>
 Layer<VoxelType> LoadLayer(const std::string& file_path) {
@@ -166,66 +165,6 @@
   CHECK(layer_ptr);
 
   return *layer_ptr;
-=======
-/*NOTE(mereweth@jpl.nasa.gov) - This function is for use with Python bindings
- * for EsdfMap, so that trying to load a nonexistent file does not cause
- * an assert in the C++ code.
- *
- * An upcoming PR will replace this function with a better-engineered overload
- * for LoadLayer, specifically for Python bindings.
- */
-
-// If opening the file at file_path fails, create an empty layer
-template <typename VoxelType>
-typename Layer<VoxelType>::Ptr LoadOrCreateLayerHeader(
-    const std::string& file_path, FloatingPoint voxel_size,
-    size_t voxels_per_side) {
-  CHECK(!file_path.empty());
-
-  bool success = true;
-
-  // Open and check the file
-  std::fstream proto_file;
-  proto_file.open(file_path, std::fstream::in);
-  if (!success || !proto_file.is_open()) {
-    LOG(ERROR) << "Could not open protobuf file to load layer: " << file_path;
-    success = false;
-  }
-
-  // Unused byte offset result.
-  uint32_t tmp_byte_offset;
-
-  // Get number of messages
-  uint32_t num_protos;
-  if (!success || !utils::readProtoMsgCountToStream(&proto_file, &num_protos,
-                                                    &tmp_byte_offset)) {
-    LOG(ERROR) << "Could not read number of messages.";
-    success = false;
-  }
-
-  if (!success || (num_protos == 0u)) {
-    LOG(WARNING) << "Empty protobuf file!";
-    success = false;
-  }
-
-  // Get header and create the layer if compatible
-  LayerProto layer_proto;
-  if (!success || !utils::readProtoMsgFromStream(&proto_file, &layer_proto,
-                                                 &tmp_byte_offset)) {
-    LOG(ERROR) << "Could not read layer protobuf message.";
-    success = false;
-  }
-
-  typename Layer<VoxelType>::Ptr layer_ptr;
-  if (success) {
-    layer_ptr = aligned_shared<Layer<VoxelType> >(layer_proto);
-  } else {
-    layer_ptr = aligned_shared<Layer<VoxelType> >(voxel_size, voxels_per_side);
-  }
-  CHECK(layer_ptr);
-
-  return layer_ptr;
->>>>>>> e78b7f70
 }
 
 template <typename VoxelType>
