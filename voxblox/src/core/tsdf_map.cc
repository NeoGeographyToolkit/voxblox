#include "voxblox/core/tsdf_map.h"

namespace voxblox {

unsigned int TsdfMap::coordPlaneSliceGetDistanceWeight(
    unsigned int free_plane_index, double free_plane_val,
    EigenDRef<Eigen::Matrix<double, 3, Eigen::Dynamic>>& positions,
    Eigen::Ref<Eigen::VectorXd> distances, Eigen::Ref<Eigen::VectorXd> weights,
    unsigned int max_points) const {
  BlockIndexList blocks;
  tsdf_layer_->getAllAllocatedBlocks(&blocks);

  // Cache layer settings.
  const size_t vps = tsdf_layer_->voxels_per_side();
  const size_t num_voxels_per_block = vps * vps * vps;

  // Temp variables.
  bool did_all_fit = true;
  unsigned int count = 0;

  /* TODO(mereweth@jpl.nasa.gov) - store min/max index (per axis) allocated in
   * Layer This extra bookeeping will make this much faster
   * // Iterate over all blocks corresponding to slice plane
   * Point on_slice_plane(0, 0, 0);
   * on_slice_plane(free_plane_index) = free_plane_val;
   * BlockIndex block_index =
   *   tsdf_layer_->computeBlockIndexFromCoordinates(on_slice_plane);
   */

  for (const BlockIndex& index : blocks) {
    // Iterate over all voxels in said blocks.
    const Block<TsdfVoxel>& block = tsdf_layer_->getBlockByIndex(index);

    if (!block.has_data()) {
      continue;
    }

    const Point origin = block.origin();
    if (std::abs(origin(free_plane_index) - free_plane_val) >
        block.block_size()) {
      continue;
    }

    for (size_t linear_index = 0; linear_index < num_voxels_per_block;
         ++linear_index) {
      const Point coord = block.computeCoordinatesFromLinearIndex(linear_index);
      const TsdfVoxel& voxel = block.getVoxelByLinearIndex(linear_index);
      if (std::abs(coord(free_plane_index) - free_plane_val) <=
          block.voxel_size()) {
        const double distance = voxel.distance;
        const double weight = voxel.weight;

        if (count < positions.cols()) {
          positions.col(count) =
              Eigen::Vector3d(coord.x(), coord.y(), coord.z());
        } else {
          did_all_fit = false;
        }
        if (count < distances.size()) {
          distances(count) = distance;
          weights(count) = weight;
        } else {
          did_all_fit = false;
        }
        count++;
        if (count >= max_points) {
          return count;
        }
      }
    }
  }

  if (!did_all_fit) {
    throw std::runtime_error(std::string("Unable to store ") +
                             std::to_string(count) + " values.");
  }

  return count;
}

<<<<<<< HEAD

bool TsdfMap::getWeightAtPosition(const Eigen::Vector3d& position,
                                  double* weight) const {
  constexpr bool interpolate = true;
  return getWeightAtPosition(position, interpolate, weight);
}

bool TsdfMap::getWeightAtPosition(const Eigen::Vector3d& position,
                                  bool interpolate, double* weight) const {
  FloatingPoint weight_fp;
  bool success = interpolator_.getWeight(position.cast<FloatingPoint>(),
                                         &weight_fp, interpolate);
  if (success) {
    *weight = static_cast<double>(weight_fp);
  }
  return success;
=======
std::string TsdfMap::Config::print() const {
  std::stringstream ss;
  // clang-format off
  ss << "====================== TSDF Map Config ========================\n";
  ss << " - tsdf_voxel_size:               " << tsdf_voxel_size << "\n";
  ss << " - tsdf_voxels_per_side:          " << tsdf_voxels_per_side << "\n";
  ss << "==============================================================\n";
  // clang-format on
  return ss.str();
>>>>>>> 9de0d2bc
}

}  // namespace voxblox<|MERGE_RESOLUTION|>--- conflicted
+++ resolved
@@ -78,7 +78,6 @@
   return count;
 }
 
-<<<<<<< HEAD
 
 bool TsdfMap::getWeightAtPosition(const Eigen::Vector3d& position,
                                   double* weight) const {
@@ -95,7 +94,8 @@
     *weight = static_cast<double>(weight_fp);
   }
   return success;
-=======
+}
+
 std::string TsdfMap::Config::print() const {
   std::stringstream ss;
   // clang-format off
@@ -105,7 +105,6 @@
   ss << "==============================================================\n";
   // clang-format on
   return ss.str();
->>>>>>> 9de0d2bc
 }
 
 }  // namespace voxblox