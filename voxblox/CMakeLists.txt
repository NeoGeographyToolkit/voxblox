cmake_minimum_required(VERSION 2.8.3)
project(voxblox)

find_package(catkin_simple REQUIRED)
catkin_simple(ALL_DEPS_REQUIRED)

set(CMAKE_MACOSX_RPATH 0)
add_definitions(-std=c++11 -Wno-sign-compare -Wno-unused-value)

############
# PROTOBUF #
############
set(PROTO_DEFNS proto/voxblox/Block.proto
                proto/voxblox/Layer.proto)
PROTOBUF_CATKIN_GENERATE_CPP(PROTO_SRCS PROTO_HDRS ${PROTO_DEFNS})
include_directories(${CMAKE_CURRENT_BINARY_DIR})

#############
# LIBRARIES #
#############
cs_add_library(${PROJECT_NAME}
  src/core/block.cc
  src/core/layer.cc
  src/utils/timing.cc
<<<<<<< HEAD
  ${PROTO_SRCS}
=======
  src/mesh/marching_cubes.cc
>>>>>>> 0c6ea59b
)

############
# BINARIES #
############
cs_add_executable(voxblox_rox
  src/voxblox.cc
)
target_link_libraries(voxblox_rox ${PROJECT_NAME})


#########
# TESTS #
#########
catkin_add_gtest(test_tsdf_map
  test/test_tsdf_map.cc
)
target_link_libraries(test_tsdf_map ${PROJECT_NAME} ${catkin_LIBRARIES})

catkin_add_gtest(test_protobuf
  test/test_protobuf.cc
)
target_link_libraries(test_protobuf ${PROJECT_NAME} ${catkin_LIBRARIES})

##########
# EXPORT #
##########
cs_install()
cs_export(INCLUDE_DIRS include ${CMAKE_CURRENT_BINARY_DIR}
          CFG_EXTRAS voxblox-extras.cmake)<|MERGE_RESOLUTION|>--- conflicted
+++ resolved
@@ -22,11 +22,8 @@
   src/core/block.cc
   src/core/layer.cc
   src/utils/timing.cc
-<<<<<<< HEAD
+  src/mesh/marching_cubes.cc
   ${PROTO_SRCS}
-=======
-  src/mesh/marching_cubes.cc
->>>>>>> 0c6ea59b
 )
 
 ############
